--- conflicted
+++ resolved
@@ -311,11 +311,7 @@
         (dbus.Struct((123, 123.456, "test string")), '[123, 123.456, "test string"]'),
         (
             dbus.Struct((123, 123.456, "test string", dbus.Struct((789, dbus.String("test"))))),
-<<<<<<< HEAD
-            '[123, 123.456, "test string", [789, "test"]]'
-=======
             '[123, 123.456, "test string", [789, "test"]]',
->>>>>>> a1f2b099
         ),
         (
             dbus.Dictionary(
@@ -330,15 +326,9 @@
                     )
                 }
             ),
-<<<<<<< HEAD
-            '{"test dict": {"boolean": 0, "bytearray": "test bytearray", "float": 123.456, "int": 123}}'
-        )
-    ]
-=======
             '{"test dict": {"boolean": 0, "bytearray": "test bytearray", "float": 123.456, "int": 123}}',
         ),
     ],
->>>>>>> a1f2b099
 )
 def test_dbus_obj_serialization(dbus_obj, serialized):
     assert serialize_dbus_obj(dbus_obj) == serialized
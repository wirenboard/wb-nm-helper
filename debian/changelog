--- conflicted
+++ resolved
@@ -1,14 +1,14 @@
+wb-nm-helper (1.27.2) stable; urgency=medium
+
+  * Fix unnecessary NetworkManager restarting after connection deletion
+
+ -- Petr Krasnoshchekov <petr.krasnoshchekov@wirenboard.com>  Fri, 23 Jun 2023 08:17:02 +0500
+
 wb-nm-helper (1.27.1) stable; urgency=medium
 
-<<<<<<< HEAD
-  * Fix unnecessary NetworkManager restarting after connection deletion
-
- -- Petr Krasnoshchekov <petr.krasnoshchekov@wirenboard.com>  Tue, 20 Jun 2023 17:03:11 +0500
-=======
   * Remove publishing of connection UUID in MQTT device topic
 
  -- Petr Krasnoshchekov <petr.krasnoshchekov@wirenboard.com>  Wed, 21 Jun 2023 09:06:43 +0500
->>>>>>> f9ab6434
 
 wb-nm-helper (1.27.0) stable; urgency=medium
 

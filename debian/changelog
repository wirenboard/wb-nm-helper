--- conflicted
+++ resolved
@@ -1,14 +1,14 @@
+wb-nm-helper (1.27.6) stable; urgency=medium
+
+  * Fix connectivity checking
+
+ -- Petr Krasnoshchekov <petr.krasnoshchekov@wirenboard.com>  Thu, 20 Jul 2023 14:53:35 +0500
+
 wb-nm-helper (1.27.5) stable; urgency=medium
 
-<<<<<<< HEAD
-  * Fix connectivity checking
-
- -- Petr Krasnoshchekov <petr.krasnoshchekov@wirenboard.com>  Fri, 14 Jul 2023 10:37:40 +0500
-=======
   * Do not restart NetworkManager on connection settings change
 
  -- Petr Krasnoshchekov <petr.krasnoshchekov@wirenboard.com>  Wed, 12 Jul 2023 17:40:24 +0500
->>>>>>> 35bc9713
 
 wb-nm-helper (1.27.4) stable; urgency=medium
 

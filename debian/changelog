--- conflicted
+++ resolved
@@ -1,17 +1,15 @@
-<<<<<<< HEAD
-wb-nm-helper (1.21.1) stable; urgency=medium
+wb-nm-helper (1.22.1) stable; urgency=medium
 
   * Unmanaged connections are excluded from both automatic and manually configured connection switching
   * Don't fail with error when ModemManager is unavailable
 
- -- Aleksandr Kazadaev <aleksandr.kazadaev@wirenboard.com>  Tue, 17 Mar 2023 14:03:00 +0600
-=======
+ -- Aleksandr Kazadaev <aleksandr.kazadaev@wirenboard.com>  Tue, 30 Mar 2023 13:14:00 +0600
+
 wb-nm-helper (1.22.0) stable; urgency=medium
 
   * Add support for multiple iface options
 
  -- Nikolay Korotkiy <nikolay.korotkiy@wirenboard.com>  Thu, 28 Mar 2023 15:25:00 +0400
->>>>>>> 393e2917
 
 wb-nm-helper (1.21.0) stable; urgency=medium
 

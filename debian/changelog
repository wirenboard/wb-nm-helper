--- conflicted
+++ resolved
@@ -1,4 +1,3 @@
-<<<<<<< HEAD
 wb-nm-helper (1.12.0) stable; urgency=medium
 
   * Add arguments to wb-nm-helper
@@ -6,14 +5,13 @@
   * Add nm_helper tests
   * Restart networking.service and NetworkManager.service only if required
 
- -- Nikolay Korotkiy <nikolay.korotkiy@wirenboard.com>  Fri, 23 Dec 2022 10:27:43 +0400
-=======
+ -- Nikolay Korotkiy <nikolay.korotkiy@wirenboard.com>  Mon, 26 Dec 2022 10:27:43 +0400
+
 wb-nm-helper (1.11.2) stable; urgency=medium
 
   * Don't force SIM slot change if it's already set to proper value
 
  -- Aleksandr Kazadaev <aleksandr.kazadaev@wirenboard.com>  Fri, 23 Dec 2022 13:18:42 +0300
->>>>>>> e99a81a6
 
 wb-nm-helper (1.11.1) stable; urgency=medium
 

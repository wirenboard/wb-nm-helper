wb-nm-helper (1.12.1) stable; urgency=medium

<<<<<<< HEAD
  * ifdown removed interfaces
  * Don't restart NetworkManager.service and networking.service if not required

 -- Nikolay Korotkiy <nikolay.korotkiy@wirenboard.com>  Wed, 28 Dec 2022 14:30:43 +0400
=======
  * Fix APN editing

 -- Petr Krasnoshchekov <petr.krasnoshchekov@wirenboard.com>  Thu, 29 Dec 2022 17:00:15 +0500
>>>>>>> 617cce71

wb-nm-helper (1.12.0) stable; urgency=medium

  * Add arguments to wb-nm-helper
  * Increase default Wi-Fi scan timeout
  * Add nm_helper tests

 -- Nikolay Korotkiy <nikolay.korotkiy@wirenboard.com>  Mon, 26 Dec 2022 10:27:43 +0400

wb-nm-helper (1.11.2) stable; urgency=medium

  * Don't force SIM slot change if it's already set to proper value

 -- Aleksandr Kazadaev <aleksandr.kazadaev@wirenboard.com>  Fri, 23 Dec 2022 13:18:42 +0300

wb-nm-helper (1.11.1) stable; urgency=medium

  * Add route metric editing to IPv4 DHCP and shared connections

 -- Petr Krasnoshchekov <petr.krasnoshchekov@wirenboard.com>  Thu, 22 Dec 2022 11:55:42 +0500

wb-nm-helper (1.11.0) stable; urgency=medium

  * Hide connections configured with user.data.read-only=true on UI

 -- Nikolay Korotkiy <nikolay.korotkiy@wirenboard.com>  Mon, 19 Dec 2022 21:14:00 +0400

wb-nm-helper (1.10.5) stable; urgency=medium

  * Fix parsing of /etc/network/interfaces without new line at the end of a file

 -- Petr Krasnoshchekov <petr.krasnoshchekov@wirenboard.com>  Mon, 19 Dec 2022 17:51:10 +0500

wb-nm-helper (1.10.4) stable; urgency=medium

  * Disable WPS for Wi-Fi access points.
    It can cause connection errors with MacOS and Linux

 -- Petr Krasnoshchekov <petr.krasnoshchekov@wirenboard.com>  Wed, 14 Dec 2022 11:24:15 +0500

wb-nm-helper (1.10.3) stable; urgency=medium

  * Fix Wi-Fi access point's subnet address editing

 -- Petr Krasnoshchekov <petr.krasnoshchekov@wirenboard.com>  Tue, 06 Dec 2022 18:31:32 +0500

wb-nm-helper (1.10.2) stable; urgency=medium

  * Fix Wi-Fi access point security parameters editing

 -- Petr Krasnoshchekov <petr.krasnoshchekov@wirenboard.com>  Tue, 06 Dec 2022 12:42:58 +0500

wb-nm-helper (1.10.1) stable; urgency=medium

  * Fix editing wlans defined in /etc/network/interfaces
  * Remove duplicate items in available Wi-Fi networks list

 -- Petr Krasnoshchekov <petr.krasnoshchekov@wirenboard.com>  Thu, 24 Nov 2022 09:14:30 +0500

wb-nm-helper (1.10.0) stable; urgency=medium

  * Scan Wi-Fi networks using iwlist

 -- Petr Krasnoshchekov <petr.krasnoshchekov@wirenboard.com>  Tue, 22 Nov 2022 14:35:39 +0500

wb-nm-helper (1.0.9) stable; urgency=medium

  * Update description for connections configured in /etc/network/interfaces

 -- Petr Krasnoshchekov <petr.krasnoshchekov@wirenboard.ru>  Mon, 14 Nov 2022 12:19:59 +0500

wb-nm-helper (1.0.8) stable; urgency=medium

  * Rename device to interface in config editor

 -- Petr Krasnoshchekov <petr.krasnoshchekov@wirenboard.ru>  Mon, 14 Nov 2022 12:09:10 +0500

wb-nm-helper (1.0.7) stable; urgency=medium

  * Remove adhoc and mesh Wi-Fi modes

 -- Petr Krasnoshchekov <petr.krasnoshchekov@wirenboard.ru>  Mon, 14 Nov 2022 11:59:03 +0500

wb-nm-helper (1.0.6) stable; urgency=medium

  * Do not show default configured loopback

 -- Petr Krasnoshchekov <petr.krasnoshchekov@wirenboard.ru>  Mon, 14 Nov 2022 10:43:05 +0500

wb-nm-helper (1.0.5) stable; urgency=medium

  * Fix displaying of Wi-Fi AP password

 -- Petr Krasnoshchekov <petr.krasnoshchekov@wirenboard.ru>  Fri, 11 Nov 2022 15:06:01 +0500

wb-nm-helper (1.0.4) stable; urgency=medium

  * Stop hostapd and dnsmasq after removing wlan0 from /etc/network/interfaces

 -- Petr Krasnoshchekov <petr.krasnoshchekov@wirenboard.ru>  Fri, 11 Nov 2022 11:39:55 +0500

wb-nm-helper (1.0.3) stable; urgency=medium

  * Fix selection of connections in connection switching config editor

 -- Petr Krasnoshchekov <petr.krasnoshchekov@wirenboard.ru>  Thu, 10 Nov 2022 09:18:57 +0500

wb-nm-helper (1.0.2) stable; urgency=medium

  * Fix connection creation error

 -- Petr Krasnoshchekov <petr.krasnoshchekov@wirenboard.ru>  Wed, 09 Nov 2022 20:52:29 +0500

wb-nm-helper (1.0.1) stable; urgency=medium

  * Hide old web-configurator for /etc/network/interfaces 
  * Fix displaying of Wi-Fi and CAN connections defined in /etc/network/interfaces
  * Fix parsing of /etc/network/interfaces with only comments
  * Disable hostapd and dnsmasq when creating Wi-Fi AP managed by NetworkManager
  * Add Readme.md

 -- Petr Krasnoshchekov <petr.krasnoshchekov@wirenboard.ru>  Tue, 08 Nov 2022 16:58:23 +0500

wb-nm-helper (1.0.0) stable; urgency=medium

  * Initial release

 -- Petr Krasnoshchekov <petr.krasnoshchekov@wirenboard.ru>  Thu, 23 Jun 2022 13:03:02 +0500<|MERGE_RESOLUTION|>--- conflicted
+++ resolved
@@ -1,15 +1,15 @@
-wb-nm-helper (1.12.1) stable; urgency=medium
+wb-nm-helper (1.12.2) stable; urgency=medium
 
-<<<<<<< HEAD
   * ifdown removed interfaces
   * Don't restart NetworkManager.service and networking.service if not required
 
  -- Nikolay Korotkiy <nikolay.korotkiy@wirenboard.com>  Wed, 28 Dec 2022 14:30:43 +0400
-=======
+
+wb-nm-helper (1.12.1) stable; urgency=medium
+
   * Fix APN editing
 
  -- Petr Krasnoshchekov <petr.krasnoshchekov@wirenboard.com>  Thu, 29 Dec 2022 17:00:15 +0500
->>>>>>> 617cce71
 
 wb-nm-helper (1.12.0) stable; urgency=medium
 

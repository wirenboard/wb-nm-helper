--- conflicted
+++ resolved
@@ -1,14 +1,14 @@
+wb-nm-helper (1.0.4) stable; urgency=medium
+
+  * Stop hostapd and dnsmasq after removing wlan0 from /etc/network/interfaces
+
+ -- Petr Krasnoshchekov <petr.krasnoshchekov@wirenboard.ru>  Fri, 11 Nov 2022 11:39:55 +0500
+
 wb-nm-helper (1.0.3) stable; urgency=medium
 
-<<<<<<< HEAD
-  * Stop hostapd and dnsmasq after removing wlan0 from /etc/network/interfaces
-
- -- Petr Krasnoshchekov <petr.krasnoshchekov@wirenboard.ru>  Thu, 10 Nov 2022 11:00:57 +0500
-=======
   * Fix selection of connections in connection switching config editor
 
  -- Petr Krasnoshchekov <petr.krasnoshchekov@wirenboard.ru>  Thu, 10 Nov 2022 09:18:57 +0500
->>>>>>> 0668132e
 
 wb-nm-helper (1.0.2) stable; urgency=medium
 

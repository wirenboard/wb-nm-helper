--- conflicted
+++ resolved
@@ -1,10 +1,9 @@
-<<<<<<< HEAD
-wb-nm-helper (1.13.0) stable; urgency=medium
+wb-nm-helper (1.16.0) stable; urgency=medium
 
   * Add disabling NAT for Wi-Fi access points
 
- -- Petr Krasnoshchekov <petr.krasnoshchekov@wirenboard.com>  Tue, 10 Jan 2023 15:38:50 +0500
-=======
+ -- Petr Krasnoshchekov <petr.krasnoshchekov@wirenboard.com>  Wed, 11 Jan 2023 19:01:27 +0500
+
 wb-nm-helper (1.15.0) stable; urgency=medium
 
   * Add adjustable minimum interval between SIM slot changes
@@ -23,7 +22,6 @@
   * Remove MAC address properties
 
  -- Nikolay Korotkiy <nikolay.korotkiy@wirenboard.com>  Mon, 09 Jan 2023 15:20:00 +0400
->>>>>>> 88a57bfc
 
 wb-nm-helper (1.12.2) stable; urgency=medium
 

<<<<<<< HEAD
wb-nm-helper (1.0.5) stable; urgency=medium

  * Scan Wi-Fi networks using iwlist

 -- Petr Krasnoshchekov <petr.krasnoshchekov@wirenboard.ru>  Fri, 11 Nov 2022 14:24:33 +0500
=======
wb-nm-helper (1.0.9) stable; urgency=medium

  * Update description for connections configured in /etc/network/interfaces

 -- Petr Krasnoshchekov <petr.krasnoshchekov@wirenboard.ru>  Mon, 14 Nov 2022 12:19:59 +0500

wb-nm-helper (1.0.8) stable; urgency=medium

  * Rename device to interface in config editor

 -- Petr Krasnoshchekov <petr.krasnoshchekov@wirenboard.ru>  Mon, 14 Nov 2022 12:09:10 +0500

wb-nm-helper (1.0.7) stable; urgency=medium

  * Remove adhoc and mesh Wi-Fi modes

 -- Petr Krasnoshchekov <petr.krasnoshchekov@wirenboard.ru>  Mon, 14 Nov 2022 11:59:03 +0500

wb-nm-helper (1.0.6) stable; urgency=medium

  * Do not show default configured loopback

 -- Petr Krasnoshchekov <petr.krasnoshchekov@wirenboard.ru>  Mon, 14 Nov 2022 10:43:05 +0500

wb-nm-helper (1.0.5) stable; urgency=medium

  * Fix displaying of Wi-Fi AP password

 -- Petr Krasnoshchekov <petr.krasnoshchekov@wirenboard.ru>  Fri, 11 Nov 2022 15:06:01 +0500
>>>>>>> a1866fe5

wb-nm-helper (1.0.4) stable; urgency=medium

  * Stop hostapd and dnsmasq after removing wlan0 from /etc/network/interfaces

 -- Petr Krasnoshchekov <petr.krasnoshchekov@wirenboard.ru>  Fri, 11 Nov 2022 11:39:55 +0500

wb-nm-helper (1.0.3) stable; urgency=medium

  * Fix selection of connections in connection switching config editor

 -- Petr Krasnoshchekov <petr.krasnoshchekov@wirenboard.ru>  Thu, 10 Nov 2022 09:18:57 +0500

wb-nm-helper (1.0.2) stable; urgency=medium

  * Fix connection creation error

 -- Petr Krasnoshchekov <petr.krasnoshchekov@wirenboard.ru>  Wed, 09 Nov 2022 20:52:29 +0500

wb-nm-helper (1.0.1) stable; urgency=medium

  * Hide old web-configurator for /etc/network/interfaces 
  * Fix displaying of Wi-Fi and CAN connections defined in /etc/network/interfaces
  * Fix parsing of /etc/network/interfaces with only comments
  * Disable hostapd and dnsmasq when creating Wi-Fi AP managed by NetworkManager
  * Add Readme.md

 -- Petr Krasnoshchekov <petr.krasnoshchekov@wirenboard.ru>  Tue, 08 Nov 2022 16:58:23 +0500

wb-nm-helper (1.0.0) stable; urgency=medium

  * Initial release

 -- Petr Krasnoshchekov <petr.krasnoshchekov@wirenboard.ru>  Thu, 23 Jun 2022 13:03:02 +0500<|MERGE_RESOLUTION|>--- conflicted
+++ resolved
@@ -1,10 +1,9 @@
-<<<<<<< HEAD
-wb-nm-helper (1.0.5) stable; urgency=medium
+wb-nm-helper (1.10.0) stable; urgency=medium
 
   * Scan Wi-Fi networks using iwlist
 
- -- Petr Krasnoshchekov <petr.krasnoshchekov@wirenboard.ru>  Fri, 11 Nov 2022 14:24:33 +0500
-=======
+ -- Petr Krasnoshchekov <petr.krasnoshchekov@wirenboard.com>  Tue, 22 Nov 2022 14:35:39 +0500
+
 wb-nm-helper (1.0.9) stable; urgency=medium
 
   * Update description for connections configured in /etc/network/interfaces
@@ -34,7 +33,6 @@
   * Fix displaying of Wi-Fi AP password
 
  -- Petr Krasnoshchekov <petr.krasnoshchekov@wirenboard.ru>  Fri, 11 Nov 2022 15:06:01 +0500
->>>>>>> a1866fe5
 
 wb-nm-helper (1.0.4) stable; urgency=medium
 

wb-nm-helper (1.33.8) stable; urgency=medium

<<<<<<< HEAD
  * Fix dependencies, no functional changes

 -- Nikolay Korotkiy <nikolay.korotkiy@wirenboard.com>  Tue, 13 Aug 2024 13:50:00 +0400
=======
  * Fix username, password and PIN gsm settings visibility

 -- Ekaterina Volkova <ekaterina.volkova@wirenboard.com>  Tue, 13 Aug 2024 18:26:54 +0300
>>>>>>> 8fa078aa

wb-nm-helper (1.33.7) stable; urgency=medium

  * Add unit tests for wb-mqtt-nm-helper

 --  Ekaterina Volkova <ekaterina.volkova@wirenboard.com>  Mon, 05 Aug 2024 14:29:11 +0300

wb-nm-helper (1.33.6) stable; urgency=medium

  * Fix pylint, no functional changes

 -- Nikolay Korotkiy <nikolay.korotkiy@wirenboard.com>  Thu, 20 Jun 2024 19:00:00 +0400

wb-nm-helper (1.33.5) stable; urgency=medium

  * Add GSM pin and mtu configuration

 -- Nikolay Korotkiy <nikolay.korotkiy@wirenboard.com>  Tue, 18 Jun 2024 16:00:00 +0400

wb-nm-helper (1.33.4) stable; urgency=medium

  * Do not check connectivity for bridge and tun

 -- Petr Krasnoshchekov <petr.krasnoshchekov@wirenboard.com>  Mon, 06 May 2024 11:04:27 +0500

wb-nm-helper (1.33.3) stable; urgency=medium

  * Backup config by moving to /mnt/data

 -- Nikolay Korotkiy <nikolay.korotkiy@wirenboard.com>  Thu, 02 May 2024 16:00:00 +0400

wb-nm-helper (1.33.2) stable; urgency=medium

  * Fix connection settings updating error

 -- Petr Krasnoshchekov <petr.krasnoshchekov@wirenboard.com>  Wed, 24 Apr 2024 11:03:00 +0500

wb-nm-helper (1.33.1) stable; urgency=medium

  * Fix connection settings updating error 

 -- Petr Krasnoshchekov <petr.krasnoshchekov@wirenboard.com>  Mon, 19 Feb 2024 10:52:12 +0500

wb-nm-helper (1.33.0) stable; urgency=medium

  * Add GSM username and password configuration

 -- Petr Krasnoshchekov <petr.krasnoshchekov@wirenboard.com>  Fri, 02 Feb 2024 11:27:23 +0500

wb-nm-helper (1.32.2) stable; urgency=medium

  * Remove 5GHz band from Wi-Fi AP configuration interface for RTL8723BU 

 -- Petr Krasnoshchekov <petr.krasnoshchekov@wirenboard.com>  Wed, 24 Jan 2024 09:45:44 +0500

wb-nm-helper (1.32.1) stable; urgency=medium

  * Reactivate connection if settings update failed

 -- Petr Krasnoshchekov <petr.krasnoshchekov@wirenboard.com>  Fri, 19 Jan 2024 10:14:43 +0500

wb-nm-helper (1.32.0) stable; urgency=medium

  * Add Wi-Fi AP band and channel configuration 

 -- Petr Krasnoshchekov <petr.krasnoshchekov@wirenboard.com>  Wed, 20 Dec 2023 09:01:02 +0500

wb-nm-helper (1.31.5) stable; urgency=medium

  * Fix active Wi-Fi connection deactivation after creation of a new one

 -- Petr Krasnoshchekov <petr.krasnoshchekov@wirenboard.com>  Mon, 18 Dec 2023 15:15:12 +0500

wb-nm-helper (1.31.4) stable; urgency=medium

  * Fix SIM switching when several modems are available

 -- Petr Krasnoshchekov <petr.krasnoshchekov@wirenboard.com>  Mon, 18 Dec 2023 15:10:00 +0500

wb-nm-helper (1.31.3) stable; urgency=medium

  * Fix closing of already active connections during connectivity check

 -- Petr Krasnoshchekov <petr.krasnoshchekov@wirenboard.com>  Wed, 13 Dec 2023 12:25:11 +0500

wb-nm-helper (1.31.2) stable; urgency=medium

  * Tests cleanup. No functional changes

 -- Petr Krasnoshchekov <petr.krasnoshchekov@wirenboard.com>  Mon, 11 Dec 2023 17:06:50 +0500

wb-nm-helper (1.31.1) stable; urgency=medium

  * Fix parsing of hwaddress in /etc/network/interfaces
  * Fix filtering interfaces without type in /etc/network/interfaces

 -- Petr Krasnoshchekov <petr.krasnoshchekov@wirenboard.com>  Wed, 22 Nov 2023 12:17:31 +0500

wb-nm-helper (1.31.0) stable; urgency=medium

  * Add option to configure gsm connection deactivation by priority

 -- Petr Krasnoshchekov <petr.krasnoshchekov@wirenboard.com>  Fri, 10 Nov 2023 14:21:19 +0500

wb-nm-helper (1.30.0) stable; urgency=medium

  * Source code refactoring. No functional changes

 -- Petr Krasnoshchekov <petr.krasnoshchekov@wirenboard.com>  Fri, 03 Nov 2023 11:49:10 +0500

wb-nm-helper (1.29.5) stable; urgency=medium

  * Fix Wi-Fi AP creation

 -- Nikolay Korotkiy <nikolay.korotkiy@wirenboard.com>  Fri, 27 Oct 2023 11:30:00 +0400

wb-nm-helper (1.29.4) stable; urgency=medium

  * Fix pylint errors. No functional changes

 -- Petr Krasnoshchekov <petr.krasnoshchekov@wirenboard.com>  Fri, 13 Oct 2023 12:22:17 +0500

wb-nm-helper (1.29.3) stable; urgency=medium

  * Fix crash when no working connection was found

 -- Aleksandr Kazadaev <aleksandr.kazadaev@wirenboard.com>  Wed, 13 Sep 2023 13:47:00 +0600

wb-nm-helper (1.29.2) stable; urgency=medium

  * Fix build, no functional changes

 -- Nikolay Korotkiy <nikolay.korotkiy@wirenboard.com>  Mon, 14 Aug 2023 12:21:00 +0400

wb-nm-helper (1.29.1) stable; urgency=medium

  * Periodically check connectivity status to show it's changes in wb-mqtt-homeui

 -- Petr Krasnoshchekov <petr.krasnoshchekov@wirenboard.com>  Thu, 27 Jul 2023 12:11:18 +0500

wb-nm-helper (1.29.0) stable; urgency=medium

  * Better device presence detection
  * Fixed unneeded GSM connections disconnection
  * Better sticky Wi-Fi/GSM timeouts handling

 -- Aleksandr Kazadaev <aleksandr.kazadaev@wirenboard.com>  Tue, 27 Jul 2023 14:08:00 +0600

wb-nm-helper (1.28.2) stable; urgency=medium

  * Fix connectivity checking if domain name resolves to several IPs

 -- Petr Krasnoshchekov <petr.krasnoshchekov@wirenboard.com>  Wed, 26 Jul 2023 10:34:13 +0500

wb-nm-helper (1.28.1) stable; urgency=medium

  * Fix domain name resolving timeout during connectivity checking

 -- Petr Krasnoshchekov <petr.krasnoshchekov@wirenboard.com>  Mon, 24 Jul 2023 20:39:35 +0500

wb-nm-helper (1.28.0) stable; urgency=medium

  * Fix PKG-INFO

 -- Nikolay Korotkiy <nikolay.korotkiy@wirenboard.com>  Mon, 24 Jul 2023 17:25:00 +0400

wb-nm-helper (1.27.9) stable; urgency=medium

  * Fix connectivity checking

 -- Petr Krasnoshchekov <petr.krasnoshchekov@wirenboard.com>  Mon, 24 Jul 2023 17:17:24 +0500

wb-nm-helper (1.27.8) stable; urgency=medium

  * Fix domain name resolving timeout during connectivity checking

 -- Petr Krasnoshchekov <petr.krasnoshchekov@wirenboard.com>  Mon, 24 Jul 2023 13:20:10 +0500

wb-nm-helper (1.27.7) stable; urgency=medium

  * Fix package dependencies

 -- Petr Krasnoshchekov <petr.krasnoshchekov@wirenboard.com>  Mon, 24 Jul 2023 10:09:30 +0500

wb-nm-helper (1.27.6) stable; urgency=medium

  * Fix connectivity checking

 -- Petr Krasnoshchekov <petr.krasnoshchekov@wirenboard.com>  Thu, 20 Jul 2023 14:53:35 +0500

wb-nm-helper (1.27.5) stable; urgency=medium

  * Do not restart NetworkManager on connection settings change

 -- Petr Krasnoshchekov <petr.krasnoshchekov@wirenboard.com>  Wed, 12 Jul 2023 17:40:24 +0500

wb-nm-helper (1.27.4) stable; urgency=medium

  * Fix logging

 -- Nikolay Korotkiy <nikolay.korotkiy@wirenboard.com>  Wed, 28 Jun 2023 17:11:00 +0400

wb-nm-helper (1.27.3) stable; urgency=medium

  * Fix bug disabling Wi-Fi AP

 -- Aleksandr Kazadaev <aleksandr.kazadaev@wirenboard.com>  Tue, 27 Jun 2023 13:57:00 +0600

wb-nm-helper (1.27.2) stable; urgency=medium

  * Fix unnecessary NetworkManager restarting after connection deletion

 -- Petr Krasnoshchekov <petr.krasnoshchekov@wirenboard.com>  Fri, 23 Jun 2023 08:17:02 +0500

wb-nm-helper (1.27.1) stable; urgency=medium

  * Remove publishing of connection UUID in MQTT device topic

 -- Petr Krasnoshchekov <petr.krasnoshchekov@wirenboard.com>  Wed, 21 Jun 2023 09:06:43 +0500

wb-nm-helper (1.27.0) stable; urgency=medium

  * Change SIM slot change method
  * Large tests refactoring

 -- Aleksandr Kazadaev <aleksandr.kazadaev@wirenboard.com>  Thu, 13 Jun 2023 15:35:00 +0600

wb-nm-helper (1.26.1) stable; urgency=medium

  * Fix Russian translation

 -- Petr Krasnoshchekov <petr.krasnoshchekov@wirenboard.com>  Thu, 11 May 2023 15:57:19 +0500

wb-nm-helper (1.26.0) stable; urgency=medium

  * Add wifi encryption algorithm configuration

 -- Nikolay Korotkiy <nikolay.korotkiy@wirenboard.com>  Fri, 28 Apr 2023 17:11:00 +0400

wb-nm-helper (1.25.0) stable; urgency=medium

  * Add wb-mqtt-nm-helper service restartig when wb-connection-manager restarts
  * Add some exceptions handling

 -- Ekaterina Volkova <ekaterina.volkova@wirenboard.ru>  Wed, 19 Apr 2023 15:24:13 +0300

wb-nm-helper (1.24.0) stable; urgency=medium

  * Remove connections virtual devices from system wb-rules
  * Add virtual devices service with dbus communication

 -- Ekaterina Volkova <ekaterina.volkova@wirenboard.ru>  Thu, 23 Mar 2023 17:08:49 +0300

wb-nm-helper (1.23.2) stable; urgency=medium

  * network_manager_adapter: fix some dbus->json serialization errors

 -- Vladimir Romanov <v.romanov@wirenboard.com>  Mon, 10 Apr 2023 12:19:38 +0400

wb-nm-helper (1.23.1) stable; urgency=medium

  * Don't restart NetworkManager service if not required

 -- Nikolay Korotkiy <nikolay.korotkiy@wirenboard.com>  Wed, 04 Apr 2023 16:21:00 +0400

wb-nm-helper (1.23.0) stable; urgency=medium

  * Hide wb-gsm-sim* connections if modem is not enabled

 -- Vladimir Romanov <v.romanov@wirenboard.com>  Thu, 30 Mar 2023 19:39:22 +0400

wb-nm-helper (1.22.2) stable; urgency=medium

  * Fix pylint problem

 -- Aleksandr Kazadaev <aleksandr.kazadaev@wirenboard.com>  Tue, 30 Mar 2023 21:21:00 +0600

wb-nm-helper (1.22.1) stable; urgency=medium

  * Unmanaged connections are excluded from both automatic and manually configured connection switching
  * Don't fail with error when ModemManager is unavailable

 -- Aleksandr Kazadaev <aleksandr.kazadaev@wirenboard.com>  Tue, 30 Mar 2023 13:14:00 +0600

wb-nm-helper (1.22.0) stable; urgency=medium

  * Add support for multiple iface options

 -- Nikolay Korotkiy <nikolay.korotkiy@wirenboard.com>  Thu, 28 Mar 2023 15:25:00 +0400

wb-nm-helper (1.21.0) stable; urgency=medium

  * Wi-Fi connections are now also considered sticky

 -- Aleksandr Kazadaev <aleksandr.kazadaev@wirenboard.com>  Tue, 07 Mar 2023 12:18:00 +0600

wb-nm-helper (1.20.0) stable; urgency=medium

  * Add old connections virtual devices auto removing

 -- Ekaterina Volkova <ekaterina.volkova@wirenboard.ru>  Wed, 01 Mar 2023 14:39:48 +0300

wb-nm-helper (1.19.1) stable; urgency=medium

  * Remove duplicate SSIDs in config editor

 -- Petr Krasnoshchekov <petr.krasnoshchekov@wirenboard.com>  Tue, 28 Feb 2023 17:12:28 +0500

wb-nm-helper (1.19.0) stable; urgency=medium

  * New tier-oriented switching conception
  * Support new editor in homeui

 -- Aleksandr Kazadaev <aleksandr.kazadaev@wirenboard.com>  Mon, 23 Jan 2023 18:00:00 +0600

wb-nm-helper (1.18.4) stable; urgency=medium

  * Fix whitespaces in connection name bug
  * Add connection device, active, state publication at the end of up/down process

 -- Ekaterina Volkova <ekaterina.volkova@wirenboard.ru>  Thu, 02 Feb 2023 10:06:58 +0300

wb-nm-helper (1.18.3) stable; urgency=medium

  * Add C locale for nmcli calls

 -- Ekaterina Volkova <ekaterina.volkova@wirenboard.ru>  Mon, 30 Jan 2023 13:08:55 +0300

wb-nm-helper (1.18.2) stable; urgency=medium

  * Fix connectivity check for gsm devices

 -- Ekaterina Volkova <ekaterina.volkova@wirenboard.ru>  Thu, 26 Jan 2023 16:13:44 +0300

wb-nm-helper (1.18.1) stable; urgency=medium

  * Fix update device data when changed

 -- Ekaterina Volkova <ekaterina.volkova@wirenboard.ru>  Wed, 25 Jan 2023 13:08:25 +0300

wb-nm-helper (1.18.0) stable; urgency=medium

  * Add connections virtual devices

 -- Ekaterina Volkova <ekaterina.volkova@wirenboard.ru>  Tue, 17 Jan 2023 20:55:59 +0300

wb-nm-helper (1.17.2) stable; urgency=medium

  * Implement Wi-Fi networks scan using NetworkManager

 -- Petr Krasnoshchekov <petr.krasnoshchekov@wirenboard.com>  Wed, 18 Jan 2023 17:23:31 +0500

wb-nm-helper (1.17.1) stable; urgency=medium

  * No functional changes

 -- Petr Krasnoshchekov <petr.krasnoshchekov@wirenboard.com>  Fri, 13 Jan 2023 11:55:45 +0500

wb-nm-helper (1.17.0) stable; urgency=medium

  * Add 'DNS servers'/'DNS search domains' options

 -- Nikolay Korotkiy <nikolay.korotkiy@wirenboard.com>  Thu, 12 Jan 2023 17:35:00 +0400

wb-nm-helper (1.16.2) stable; urgency=medium

  * Fix Internet connection sharing settings

 -- Petr Krasnoshchekov <petr.krasnoshchekov@wirenboard.com>  Thu, 12 Jan 2023 17:51:08 +0500

wb-nm-helper (1.16.1) stable; urgency=medium

  * Add validation for CAN bitrate in homeui

 -- Petr Krasnoshchekov <petr.krasnoshchekov@wirenboard.com>  Thu, 12 Jan 2023 14:53:19 +0500

wb-nm-helper (1.16.0) stable; urgency=medium

  * Add disabling NAT for Wi-Fi access points

 -- Petr Krasnoshchekov <petr.krasnoshchekov@wirenboard.com>  Wed, 11 Jan 2023 19:01:27 +0500

wb-nm-helper (1.15.0) stable; urgency=medium

  * Add adjustable minimum interval between SIM slot changes

 -- Aleksandr Kazadaev <aleksandr.kazadaev@wirenboard.com>  Wed, 11 Jan 2023 18:33:42 +0600

wb-nm-helper (1.14.0) stable; urgency=medium

  * notify about interfaces configured by ifupdown in motd
  * highlight ifupdown interfaces in web editor

 -- Nikita Maslov <nikita.maslov@wirenboard.ru>  Wed, 11 Jan 2023 14:28:53 +0600

wb-nm-helper (1.13.0) stable; urgency=medium

  * Remove MAC address properties

 -- Nikolay Korotkiy <nikolay.korotkiy@wirenboard.com>  Mon, 09 Jan 2023 15:20:00 +0400

wb-nm-helper (1.12.2) stable; urgency=medium

  * ifdown removed interfaces
  * Don't restart NetworkManager.service and networking.service if not required

 -- Nikolay Korotkiy <nikolay.korotkiy@wirenboard.com>  Wed, 28 Dec 2022 14:30:43 +0400

wb-nm-helper (1.12.1) stable; urgency=medium

  * Fix APN editing

 -- Petr Krasnoshchekov <petr.krasnoshchekov@wirenboard.com>  Thu, 29 Dec 2022 17:00:15 +0500

wb-nm-helper (1.12.0) stable; urgency=medium

  * Add arguments to wb-nm-helper
  * Increase default Wi-Fi scan timeout
  * Add nm_helper tests

 -- Nikolay Korotkiy <nikolay.korotkiy@wirenboard.com>  Mon, 26 Dec 2022 10:27:43 +0400

wb-nm-helper (1.11.2) stable; urgency=medium

  * Don't force SIM slot change if it's already set to proper value

 -- Aleksandr Kazadaev <aleksandr.kazadaev@wirenboard.com>  Fri, 23 Dec 2022 13:18:42 +0300

wb-nm-helper (1.11.1) stable; urgency=medium

  * Add route metric editing to IPv4 DHCP and shared connections

 -- Petr Krasnoshchekov <petr.krasnoshchekov@wirenboard.com>  Thu, 22 Dec 2022 11:55:42 +0500

wb-nm-helper (1.11.0) stable; urgency=medium

  * Hide connections configured with user.data.read-only=true on UI

 -- Nikolay Korotkiy <nikolay.korotkiy@wirenboard.com>  Mon, 19 Dec 2022 21:14:00 +0400

wb-nm-helper (1.10.5) stable; urgency=medium

  * Fix parsing of /etc/network/interfaces without new line at the end of a file

 -- Petr Krasnoshchekov <petr.krasnoshchekov@wirenboard.com>  Mon, 19 Dec 2022 17:51:10 +0500

wb-nm-helper (1.10.4) stable; urgency=medium

  * Disable WPS for Wi-Fi access points.
    It can cause connection errors with MacOS and Linux

 -- Petr Krasnoshchekov <petr.krasnoshchekov@wirenboard.com>  Wed, 14 Dec 2022 11:24:15 +0500

wb-nm-helper (1.10.3) stable; urgency=medium

  * Fix Wi-Fi access point's subnet address editing

 -- Petr Krasnoshchekov <petr.krasnoshchekov@wirenboard.com>  Tue, 06 Dec 2022 18:31:32 +0500

wb-nm-helper (1.10.2) stable; urgency=medium

  * Fix Wi-Fi access point security parameters editing

 -- Petr Krasnoshchekov <petr.krasnoshchekov@wirenboard.com>  Tue, 06 Dec 2022 12:42:58 +0500

wb-nm-helper (1.10.1) stable; urgency=medium

  * Fix editing wlans defined in /etc/network/interfaces
  * Remove duplicate items in available Wi-Fi networks list

 -- Petr Krasnoshchekov <petr.krasnoshchekov@wirenboard.com>  Thu, 24 Nov 2022 09:14:30 +0500

wb-nm-helper (1.10.0) stable; urgency=medium

  * Scan Wi-Fi networks using iwlist

 -- Petr Krasnoshchekov <petr.krasnoshchekov@wirenboard.com>  Tue, 22 Nov 2022 14:35:39 +0500

wb-nm-helper (1.0.9) stable; urgency=medium

  * Update description for connections configured in /etc/network/interfaces

 -- Petr Krasnoshchekov <petr.krasnoshchekov@wirenboard.ru>  Mon, 14 Nov 2022 12:19:59 +0500

wb-nm-helper (1.0.8) stable; urgency=medium

  * Rename device to interface in config editor

 -- Petr Krasnoshchekov <petr.krasnoshchekov@wirenboard.ru>  Mon, 14 Nov 2022 12:09:10 +0500

wb-nm-helper (1.0.7) stable; urgency=medium

  * Remove adhoc and mesh Wi-Fi modes

 -- Petr Krasnoshchekov <petr.krasnoshchekov@wirenboard.ru>  Mon, 14 Nov 2022 11:59:03 +0500

wb-nm-helper (1.0.6) stable; urgency=medium

  * Do not show default configured loopback

 -- Petr Krasnoshchekov <petr.krasnoshchekov@wirenboard.ru>  Mon, 14 Nov 2022 10:43:05 +0500

wb-nm-helper (1.0.5) stable; urgency=medium

  * Fix displaying of Wi-Fi AP password

 -- Petr Krasnoshchekov <petr.krasnoshchekov@wirenboard.ru>  Fri, 11 Nov 2022 15:06:01 +0500

wb-nm-helper (1.0.4) stable; urgency=medium

  * Stop hostapd and dnsmasq after removing wlan0 from /etc/network/interfaces

 -- Petr Krasnoshchekov <petr.krasnoshchekov@wirenboard.ru>  Fri, 11 Nov 2022 11:39:55 +0500

wb-nm-helper (1.0.3) stable; urgency=medium

  * Fix selection of connections in connection switching config editor

 -- Petr Krasnoshchekov <petr.krasnoshchekov@wirenboard.ru>  Thu, 10 Nov 2022 09:18:57 +0500

wb-nm-helper (1.0.2) stable; urgency=medium

  * Fix connection creation error

 -- Petr Krasnoshchekov <petr.krasnoshchekov@wirenboard.ru>  Wed, 09 Nov 2022 20:52:29 +0500

wb-nm-helper (1.0.1) stable; urgency=medium

  * Hide old web-configurator for /etc/network/interfaces
  * Fix displaying of Wi-Fi and CAN connections defined in /etc/network/interfaces
  * Fix parsing of /etc/network/interfaces with only comments
  * Disable hostapd and dnsmasq when creating Wi-Fi AP managed by NetworkManager
  * Add Readme.md

 -- Petr Krasnoshchekov <petr.krasnoshchekov@wirenboard.ru>  Tue, 08 Nov 2022 16:58:23 +0500

wb-nm-helper (1.0.0) stable; urgency=medium

  * Initial release

 -- Petr Krasnoshchekov <petr.krasnoshchekov@wirenboard.ru>  Thu, 23 Jun 2022 13:03:02 +0500<|MERGE_RESOLUTION|>--- conflicted
+++ resolved
@@ -1,14 +1,14 @@
+wb-nm-helper (1.33.9) stable; urgency=medium
+
+  * Fix dependencies, no functional changes
+
+ -- Nikolay Korotkiy <nikolay.korotkiy@wirenboard.com>  Tue, 13 Aug 2024 19:47:00 +0400
+
 wb-nm-helper (1.33.8) stable; urgency=medium
 
-<<<<<<< HEAD
-  * Fix dependencies, no functional changes
-
- -- Nikolay Korotkiy <nikolay.korotkiy@wirenboard.com>  Tue, 13 Aug 2024 13:50:00 +0400
-=======
   * Fix username, password and PIN gsm settings visibility
 
  -- Ekaterina Volkova <ekaterina.volkova@wirenboard.com>  Tue, 13 Aug 2024 18:26:54 +0300
->>>>>>> 8fa078aa
 
 wb-nm-helper (1.33.7) stable; urgency=medium
 

--- conflicted
+++ resolved
@@ -1,14 +1,14 @@
+wb-nm-helper (1.31.4) stable; urgency=medium
+
+  * Fix SIM switching when several modems are available
+
+ -- Petr Krasnoshchekov <petr.krasnoshchekov@wirenboard.com>  Mon, 18 Dec 2023 15:10:00 +0500
+
 wb-nm-helper (1.31.3) stable; urgency=medium
 
-<<<<<<< HEAD
-  * Fix SIM switching when several modems are available
-
- -- Petr Krasnoshchekov <petr.krasnoshchekov@wirenboard.com>  Tue, 12 Dec 2023 18:16:54 +0500
-=======
   * Fix closing of already active connections during connectivity check
 
  -- Petr Krasnoshchekov <petr.krasnoshchekov@wirenboard.com>  Wed, 13 Dec 2023 12:25:11 +0500
->>>>>>> fb0eccb4
 
 wb-nm-helper (1.31.2) stable; urgency=medium
 

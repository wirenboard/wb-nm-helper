wb-nm-helper (1.27.9) stable; urgency=medium

<<<<<<< HEAD
  * Fix PKG-INFO

 -- Nikolay Korotkiy <nikolay.korotkiy@wirenboard.com>  Mon, 24 Jul 2023 10:39:00 +0400
=======
  * Fix connectivity checking

 -- Petr Krasnoshchekov <petr.krasnoshchekov@wirenboard.com>  Mon, 24 Jul 2023 17:17:24 +0500
>>>>>>> 7bc7687b

wb-nm-helper (1.27.8) stable; urgency=medium

  * Fix domain name resolving timeout during connectivity checking

 -- Petr Krasnoshchekov <petr.krasnoshchekov@wirenboard.com>  Mon, 24 Jul 2023 13:20:10 +0500

wb-nm-helper (1.27.7) stable; urgency=medium

  * Fix package dependencies

 -- Petr Krasnoshchekov <petr.krasnoshchekov@wirenboard.com>  Mon, 24 Jul 2023 10:09:30 +0500

wb-nm-helper (1.27.6) stable; urgency=medium

  * Fix connectivity checking

 -- Petr Krasnoshchekov <petr.krasnoshchekov@wirenboard.com>  Thu, 20 Jul 2023 14:53:35 +0500

wb-nm-helper (1.27.5) stable; urgency=medium

  * Do not restart NetworkManager on connection settings change

 -- Petr Krasnoshchekov <petr.krasnoshchekov@wirenboard.com>  Wed, 12 Jul 2023 17:40:24 +0500

wb-nm-helper (1.27.4) stable; urgency=medium

  * Fix logging

 -- Nikolay Korotkiy <nikolay.korotkiy@wirenboard.com>  Wed, 28 Jun 2023 17:11:00 +0400

wb-nm-helper (1.27.3) stable; urgency=medium

  * Fix bug disabling Wi-Fi AP

 -- Aleksandr Kazadaev <aleksandr.kazadaev@wirenboard.com>  Tue, 27 Jun 2023 13:57:00 +0600

wb-nm-helper (1.27.2) stable; urgency=medium

  * Fix unnecessary NetworkManager restarting after connection deletion

 -- Petr Krasnoshchekov <petr.krasnoshchekov@wirenboard.com>  Fri, 23 Jun 2023 08:17:02 +0500

wb-nm-helper (1.27.1) stable; urgency=medium

  * Remove publishing of connection UUID in MQTT device topic

 -- Petr Krasnoshchekov <petr.krasnoshchekov@wirenboard.com>  Wed, 21 Jun 2023 09:06:43 +0500

wb-nm-helper (1.27.0) stable; urgency=medium

  * Change SIM slot change method
  * Large tests refactoring

 -- Aleksandr Kazadaev <aleksandr.kazadaev@wirenboard.com>  Thu, 13 Jun 2023 15:35:00 +0600

wb-nm-helper (1.26.1) stable; urgency=medium

  * Fix Russian translation

 -- Petr Krasnoshchekov <petr.krasnoshchekov@wirenboard.com>  Thu, 11 May 2023 15:57:19 +0500

wb-nm-helper (1.26.0) stable; urgency=medium

  * Add wifi encryption algorithm configuration

 -- Nikolay Korotkiy <nikolay.korotkiy@wirenboard.com>  Fri, 28 Apr 2023 17:11:00 +0400

wb-nm-helper (1.25.0) stable; urgency=medium

  * Add wb-mqtt-nm-helper service restartig when wb-connection-manager restarts
  * Add some exceptions handling

 -- Ekaterina Volkova <ekaterina.volkova@wirenboard.ru>  Wed, 19 Apr 2023 15:24:13 +0300

wb-nm-helper (1.24.0) stable; urgency=medium

  * Remove connections virtual devices from system wb-rules
  * Add virtual devices service with dbus communication

 -- Ekaterina Volkova <ekaterina.volkova@wirenboard.ru>  Thu, 23 Mar 2023 17:08:49 +0300

wb-nm-helper (1.23.2) stable; urgency=medium

  * network_manager_adapter: fix some dbus->json serialization errors

 -- Vladimir Romanov <v.romanov@wirenboard.com>  Mon, 10 Apr 2023 12:19:38 +0400

wb-nm-helper (1.23.1) stable; urgency=medium

  * Don't restart NetworkManager service if not required

 -- Nikolay Korotkiy <nikolay.korotkiy@wirenboard.com>  Wed, 04 Apr 2023 16:21:00 +0400

wb-nm-helper (1.23.0) stable; urgency=medium

  * Hide wb-gsm-sim* connections if modem is not enabled

 -- Vladimir Romanov <v.romanov@wirenboard.com>  Thu, 30 Mar 2023 19:39:22 +0400

wb-nm-helper (1.22.2) stable; urgency=medium

  * Fix pylint problem

 -- Aleksandr Kazadaev <aleksandr.kazadaev@wirenboard.com>  Tue, 30 Mar 2023 21:21:00 +0600

wb-nm-helper (1.22.1) stable; urgency=medium

  * Unmanaged connections are excluded from both automatic and manually configured connection switching
  * Don't fail with error when ModemManager is unavailable

 -- Aleksandr Kazadaev <aleksandr.kazadaev@wirenboard.com>  Tue, 30 Mar 2023 13:14:00 +0600

wb-nm-helper (1.22.0) stable; urgency=medium

  * Add support for multiple iface options

 -- Nikolay Korotkiy <nikolay.korotkiy@wirenboard.com>  Thu, 28 Mar 2023 15:25:00 +0400

wb-nm-helper (1.21.0) stable; urgency=medium

  * Wi-Fi connections are now also considered sticky

 -- Aleksandr Kazadaev <aleksandr.kazadaev@wirenboard.com>  Tue, 07 Mar 2023 12:18:00 +0600

wb-nm-helper (1.20.0) stable; urgency=medium

  * Add old connections virtual devices auto removing

 -- Ekaterina Volkova <ekaterina.volkova@wirenboard.ru>  Wed, 01 Mar 2023 14:39:48 +0300

wb-nm-helper (1.19.1) stable; urgency=medium

  * Remove duplicate SSIDs in config editor

 -- Petr Krasnoshchekov <petr.krasnoshchekov@wirenboard.com>  Tue, 28 Feb 2023 17:12:28 +0500

wb-nm-helper (1.19.0) stable; urgency=medium

  * New tier-oriented switching conception
  * Support new editor in homeui

 -- Aleksandr Kazadaev <aleksandr.kazadaev@wirenboard.com>  Mon, 23 Jan 2023 18:00:00 +0600

wb-nm-helper (1.18.4) stable; urgency=medium

  * Fix whitespaces in connection name bug
  * Add connection device, active, state publication at the end of up/down process

 -- Ekaterina Volkova <ekaterina.volkova@wirenboard.ru>  Thu, 02 Feb 2023 10:06:58 +0300

wb-nm-helper (1.18.3) stable; urgency=medium

  * Add C locale for nmcli calls

 -- Ekaterina Volkova <ekaterina.volkova@wirenboard.ru>  Mon, 30 Jan 2023 13:08:55 +0300

wb-nm-helper (1.18.2) stable; urgency=medium

  * Fix connectivity check for gsm devices

 -- Ekaterina Volkova <ekaterina.volkova@wirenboard.ru>  Thu, 26 Jan 2023 16:13:44 +0300

wb-nm-helper (1.18.1) stable; urgency=medium

  * Fix update device data when changed

 -- Ekaterina Volkova <ekaterina.volkova@wirenboard.ru>  Wed, 25 Jan 2023 13:08:25 +0300

wb-nm-helper (1.18.0) stable; urgency=medium

  * Add connections virtual devices

 -- Ekaterina Volkova <ekaterina.volkova@wirenboard.ru>  Tue, 17 Jan 2023 20:55:59 +0300

wb-nm-helper (1.17.2) stable; urgency=medium

  * Implement Wi-Fi networks scan using NetworkManager

 -- Petr Krasnoshchekov <petr.krasnoshchekov@wirenboard.com>  Wed, 18 Jan 2023 17:23:31 +0500

wb-nm-helper (1.17.1) stable; urgency=medium

  * No functional changes

 -- Petr Krasnoshchekov <petr.krasnoshchekov@wirenboard.com>  Fri, 13 Jan 2023 11:55:45 +0500

wb-nm-helper (1.17.0) stable; urgency=medium

  * Add 'DNS servers'/'DNS search domains' options

 -- Nikolay Korotkiy <nikolay.korotkiy@wirenboard.com>  Thu, 12 Jan 2023 17:35:00 +0400

wb-nm-helper (1.16.2) stable; urgency=medium

  * Fix Internet connection sharing settings

 -- Petr Krasnoshchekov <petr.krasnoshchekov@wirenboard.com>  Thu, 12 Jan 2023 17:51:08 +0500

wb-nm-helper (1.16.1) stable; urgency=medium

  * Add validation for CAN bitrate in homeui

 -- Petr Krasnoshchekov <petr.krasnoshchekov@wirenboard.com>  Thu, 12 Jan 2023 14:53:19 +0500

wb-nm-helper (1.16.0) stable; urgency=medium

  * Add disabling NAT for Wi-Fi access points

 -- Petr Krasnoshchekov <petr.krasnoshchekov@wirenboard.com>  Wed, 11 Jan 2023 19:01:27 +0500

wb-nm-helper (1.15.0) stable; urgency=medium

  * Add adjustable minimum interval between SIM slot changes

 -- Aleksandr Kazadaev <aleksandr.kazadaev@wirenboard.com>  Wed, 11 Jan 2023 18:33:42 +0600

wb-nm-helper (1.14.0) stable; urgency=medium

  * notify about interfaces configured by ifupdown in motd
  * highlight ifupdown interfaces in web editor

 -- Nikita Maslov <nikita.maslov@wirenboard.ru>  Wed, 11 Jan 2023 14:28:53 +0600

wb-nm-helper (1.13.0) stable; urgency=medium

  * Remove MAC address properties

 -- Nikolay Korotkiy <nikolay.korotkiy@wirenboard.com>  Mon, 09 Jan 2023 15:20:00 +0400

wb-nm-helper (1.12.2) stable; urgency=medium

  * ifdown removed interfaces
  * Don't restart NetworkManager.service and networking.service if not required

 -- Nikolay Korotkiy <nikolay.korotkiy@wirenboard.com>  Wed, 28 Dec 2022 14:30:43 +0400

wb-nm-helper (1.12.1) stable; urgency=medium

  * Fix APN editing

 -- Petr Krasnoshchekov <petr.krasnoshchekov@wirenboard.com>  Thu, 29 Dec 2022 17:00:15 +0500

wb-nm-helper (1.12.0) stable; urgency=medium

  * Add arguments to wb-nm-helper
  * Increase default Wi-Fi scan timeout
  * Add nm_helper tests

 -- Nikolay Korotkiy <nikolay.korotkiy@wirenboard.com>  Mon, 26 Dec 2022 10:27:43 +0400

wb-nm-helper (1.11.2) stable; urgency=medium

  * Don't force SIM slot change if it's already set to proper value

 -- Aleksandr Kazadaev <aleksandr.kazadaev@wirenboard.com>  Fri, 23 Dec 2022 13:18:42 +0300

wb-nm-helper (1.11.1) stable; urgency=medium

  * Add route metric editing to IPv4 DHCP and shared connections

 -- Petr Krasnoshchekov <petr.krasnoshchekov@wirenboard.com>  Thu, 22 Dec 2022 11:55:42 +0500

wb-nm-helper (1.11.0) stable; urgency=medium

  * Hide connections configured with user.data.read-only=true on UI

 -- Nikolay Korotkiy <nikolay.korotkiy@wirenboard.com>  Mon, 19 Dec 2022 21:14:00 +0400

wb-nm-helper (1.10.5) stable; urgency=medium

  * Fix parsing of /etc/network/interfaces without new line at the end of a file

 -- Petr Krasnoshchekov <petr.krasnoshchekov@wirenboard.com>  Mon, 19 Dec 2022 17:51:10 +0500

wb-nm-helper (1.10.4) stable; urgency=medium

  * Disable WPS for Wi-Fi access points.
    It can cause connection errors with MacOS and Linux

 -- Petr Krasnoshchekov <petr.krasnoshchekov@wirenboard.com>  Wed, 14 Dec 2022 11:24:15 +0500

wb-nm-helper (1.10.3) stable; urgency=medium

  * Fix Wi-Fi access point's subnet address editing

 -- Petr Krasnoshchekov <petr.krasnoshchekov@wirenboard.com>  Tue, 06 Dec 2022 18:31:32 +0500

wb-nm-helper (1.10.2) stable; urgency=medium

  * Fix Wi-Fi access point security parameters editing

 -- Petr Krasnoshchekov <petr.krasnoshchekov@wirenboard.com>  Tue, 06 Dec 2022 12:42:58 +0500

wb-nm-helper (1.10.1) stable; urgency=medium

  * Fix editing wlans defined in /etc/network/interfaces
  * Remove duplicate items in available Wi-Fi networks list

 -- Petr Krasnoshchekov <petr.krasnoshchekov@wirenboard.com>  Thu, 24 Nov 2022 09:14:30 +0500

wb-nm-helper (1.10.0) stable; urgency=medium

  * Scan Wi-Fi networks using iwlist

 -- Petr Krasnoshchekov <petr.krasnoshchekov@wirenboard.com>  Tue, 22 Nov 2022 14:35:39 +0500

wb-nm-helper (1.0.9) stable; urgency=medium

  * Update description for connections configured in /etc/network/interfaces

 -- Petr Krasnoshchekov <petr.krasnoshchekov@wirenboard.ru>  Mon, 14 Nov 2022 12:19:59 +0500

wb-nm-helper (1.0.8) stable; urgency=medium

  * Rename device to interface in config editor

 -- Petr Krasnoshchekov <petr.krasnoshchekov@wirenboard.ru>  Mon, 14 Nov 2022 12:09:10 +0500

wb-nm-helper (1.0.7) stable; urgency=medium

  * Remove adhoc and mesh Wi-Fi modes

 -- Petr Krasnoshchekov <petr.krasnoshchekov@wirenboard.ru>  Mon, 14 Nov 2022 11:59:03 +0500

wb-nm-helper (1.0.6) stable; urgency=medium

  * Do not show default configured loopback

 -- Petr Krasnoshchekov <petr.krasnoshchekov@wirenboard.ru>  Mon, 14 Nov 2022 10:43:05 +0500

wb-nm-helper (1.0.5) stable; urgency=medium

  * Fix displaying of Wi-Fi AP password

 -- Petr Krasnoshchekov <petr.krasnoshchekov@wirenboard.ru>  Fri, 11 Nov 2022 15:06:01 +0500

wb-nm-helper (1.0.4) stable; urgency=medium

  * Stop hostapd and dnsmasq after removing wlan0 from /etc/network/interfaces

 -- Petr Krasnoshchekov <petr.krasnoshchekov@wirenboard.ru>  Fri, 11 Nov 2022 11:39:55 +0500

wb-nm-helper (1.0.3) stable; urgency=medium

  * Fix selection of connections in connection switching config editor

 -- Petr Krasnoshchekov <petr.krasnoshchekov@wirenboard.ru>  Thu, 10 Nov 2022 09:18:57 +0500

wb-nm-helper (1.0.2) stable; urgency=medium

  * Fix connection creation error

 -- Petr Krasnoshchekov <petr.krasnoshchekov@wirenboard.ru>  Wed, 09 Nov 2022 20:52:29 +0500

wb-nm-helper (1.0.1) stable; urgency=medium

  * Hide old web-configurator for /etc/network/interfaces
  * Fix displaying of Wi-Fi and CAN connections defined in /etc/network/interfaces
  * Fix parsing of /etc/network/interfaces with only comments
  * Disable hostapd and dnsmasq when creating Wi-Fi AP managed by NetworkManager
  * Add Readme.md

 -- Petr Krasnoshchekov <petr.krasnoshchekov@wirenboard.ru>  Tue, 08 Nov 2022 16:58:23 +0500

wb-nm-helper (1.0.0) stable; urgency=medium

  * Initial release

 -- Petr Krasnoshchekov <petr.krasnoshchekov@wirenboard.ru>  Thu, 23 Jun 2022 13:03:02 +0500<|MERGE_RESOLUTION|>--- conflicted
+++ resolved
@@ -1,14 +1,14 @@
+wb-nm-helper (1.28.0) stable; urgency=medium
+
+  * Fix PKG-INFO
+
+ -- Nikolay Korotkiy <nikolay.korotkiy@wirenboard.com>  Mon, 24 Jul 2023 17:25:00 +0400
+
 wb-nm-helper (1.27.9) stable; urgency=medium
 
-<<<<<<< HEAD
-  * Fix PKG-INFO
-
- -- Nikolay Korotkiy <nikolay.korotkiy@wirenboard.com>  Mon, 24 Jul 2023 10:39:00 +0400
-=======
   * Fix connectivity checking
 
  -- Petr Krasnoshchekov <petr.krasnoshchekov@wirenboard.com>  Mon, 24 Jul 2023 17:17:24 +0500
->>>>>>> 7bc7687b
 
 wb-nm-helper (1.27.8) stable; urgency=medium
 

--- conflicted
+++ resolved
@@ -1,10 +1,9 @@
-<<<<<<< HEAD
 wb-nm-helper (1.13.0) stable; urgency=medium
 
   * Add adjustable minimum interval between SIM slot changes
 
  -- Aleksandr Kazadaev <aleksandr.kazadaev@wirenboard.com>  Tue, 29 Dec 2022 13:43:42 +0300
-=======
+
 wb-nm-helper (1.12.2) stable; urgency=medium
 
   * ifdown removed interfaces
@@ -17,7 +16,6 @@
   * Fix APN editing
 
  -- Petr Krasnoshchekov <petr.krasnoshchekov@wirenboard.com>  Thu, 29 Dec 2022 17:00:15 +0500
->>>>>>> 08030e0e
 
 wb-nm-helper (1.12.0) stable; urgency=medium
 

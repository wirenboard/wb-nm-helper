--- conflicted
+++ resolved
@@ -1,14 +1,14 @@
+wb-nm-helper (1.33.9) stable; urgency=medium
+
+  * Fix gsm default connection deletion on new settings saving when modem disabled
+
+ -- Ekaterina Volkova <ekaterina.volkova@wirenboard.com>  Tue, 13 Aug 2024 17:52:32 +0300
+
 wb-nm-helper (1.33.8) stable; urgency=medium
 
-<<<<<<< HEAD
-  * Fix gsm default connection deletion on new settings saving when modem disabled
-
- -- Ekaterina Volkova <ekaterina.volkova@wirenboard.com>  Tue, 13 Aug 2024 17:52:32 +0300
-=======
   * Fix username, password and PIN gsm settings visibility
 
  -- Ekaterina Volkova <ekaterina.volkova@wirenboard.com>  Tue, 13 Aug 2024 18:26:54 +0300
->>>>>>> 8fa078aa
 
 wb-nm-helper (1.33.7) stable; urgency=medium
 

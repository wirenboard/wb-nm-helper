--- conflicted
+++ resolved
@@ -1,10 +1,9 @@
-<<<<<<< HEAD
-wb-nm-helper (1.13.0) stable; urgency=medium
+wb-nm-helper (1.15.0) stable; urgency=medium
 
   * Add adjustable minimum interval between SIM slot changes
 
- -- Aleksandr Kazadaev <aleksandr.kazadaev@wirenboard.com>  Tue, 29 Dec 2022 13:43:42 +0300
-=======
+ -- Aleksandr Kazadaev <aleksandr.kazadaev@wirenboard.com>  Wed, 11 Jan 2023 18:33:42 +0600
+
 wb-nm-helper (1.14.0) stable; urgency=medium
 
   * notify about interfaces configured by ifupdown in motd
@@ -17,7 +16,6 @@
   * Remove MAC address properties
 
  -- Nikolay Korotkiy <nikolay.korotkiy@wirenboard.com>  Mon, 09 Jan 2023 15:20:00 +0400
->>>>>>> 7547e037
 
 wb-nm-helper (1.12.2) stable; urgency=medium
 

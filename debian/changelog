--- conflicted
+++ resolved
@@ -1,15 +1,15 @@
-wb-nm-helper (1.13.0) stable; urgency=medium
+wb-nm-helper (1.14.0) stable; urgency=medium
 
-<<<<<<< HEAD
   * notify about interfaces configured by ifupdown in motd
   * highlight ifupdown interfaces in web editor
 
- -- Nikita Maslov <nikita.maslov@wirenboard.ru>  Mon, 09 Jan 2023 21:45:08 +0600
-=======
+ -- Nikita Maslov <nikita.maslov@wirenboard.ru>  Wed, 11 Jan 2023 14:28:53 +0600
+
+wb-nm-helper (1.13.0) stable; urgency=medium
+
   * Remove MAC address properties
 
  -- Nikolay Korotkiy <nikolay.korotkiy@wirenboard.com>  Mon, 09 Jan 2023 15:20:00 +0400
->>>>>>> 195a7e54
 
 wb-nm-helper (1.12.2) stable; urgency=medium
 

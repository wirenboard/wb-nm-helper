<<<<<<< HEAD
wb-nm-helper (1.19.0) stable; urgency=medium

  * New tier-oriented switching conception

 -- Aleksandr Kazadaev <aleksandr.kazadaev@wirenboard.com>  Mon, 23 Jan 2023 18:00:00 +0600
=======
wb-nm-helper (1.18.2) stable; urgency=medium

  * Fix connectivity check for gsm devices

 -- Ekaterina Volkova <ekaterina.volkova@wirenboard.ru>  Thu, 26 Jan 2023 16:13:44 +0300

wb-nm-helper (1.18.1) stable; urgency=medium

  * Fix update device data when changed

 -- Ekaterina Volkova <ekaterina.volkova@wirenboard.ru>  Wed, 25 Jan 2023 13:08:25 +0300
>>>>>>> 27efef86

wb-nm-helper (1.18.0) stable; urgency=medium

  * Add connections virtual devices

 -- Ekaterina Volkova <ekaterina.volkova@wirenboard.ru>  Tue, 17 Jan 2023 20:55:59 +0300

wb-nm-helper (1.17.2) stable; urgency=medium

  * Implement Wi-Fi networks scan using NetworkManager

 -- Petr Krasnoshchekov <petr.krasnoshchekov@wirenboard.com>  Wed, 18 Jan 2023 17:23:31 +0500

wb-nm-helper (1.17.1) stable; urgency=medium

  * No functional changes

 -- Petr Krasnoshchekov <petr.krasnoshchekov@wirenboard.com>  Fri, 13 Jan 2023 11:55:45 +0500

wb-nm-helper (1.17.0) stable; urgency=medium

  * Add 'DNS servers'/'DNS search domains' options

 -- Nikolay Korotkiy <nikolay.korotkiy@wirenboard.com>  Thu, 12 Jan 2023 17:35:00 +0400

wb-nm-helper (1.16.2) stable; urgency=medium

  * Fix Internet connection sharing settings

 -- Petr Krasnoshchekov <petr.krasnoshchekov@wirenboard.com>  Thu, 12 Jan 2023 17:51:08 +0500

wb-nm-helper (1.16.1) stable; urgency=medium

  * Add validation for CAN bitrate in homeui

 -- Petr Krasnoshchekov <petr.krasnoshchekov@wirenboard.com>  Thu, 12 Jan 2023 14:53:19 +0500

wb-nm-helper (1.16.0) stable; urgency=medium

  * Add disabling NAT for Wi-Fi access points

 -- Petr Krasnoshchekov <petr.krasnoshchekov@wirenboard.com>  Wed, 11 Jan 2023 19:01:27 +0500

wb-nm-helper (1.15.0) stable; urgency=medium

  * Add adjustable minimum interval between SIM slot changes

 -- Aleksandr Kazadaev <aleksandr.kazadaev@wirenboard.com>  Wed, 11 Jan 2023 18:33:42 +0600

wb-nm-helper (1.14.0) stable; urgency=medium

  * notify about interfaces configured by ifupdown in motd
  * highlight ifupdown interfaces in web editor

 -- Nikita Maslov <nikita.maslov@wirenboard.ru>  Wed, 11 Jan 2023 14:28:53 +0600

wb-nm-helper (1.13.0) stable; urgency=medium

  * Remove MAC address properties

 -- Nikolay Korotkiy <nikolay.korotkiy@wirenboard.com>  Mon, 09 Jan 2023 15:20:00 +0400

wb-nm-helper (1.12.2) stable; urgency=medium

  * ifdown removed interfaces
  * Don't restart NetworkManager.service and networking.service if not required

 -- Nikolay Korotkiy <nikolay.korotkiy@wirenboard.com>  Wed, 28 Dec 2022 14:30:43 +0400

wb-nm-helper (1.12.1) stable; urgency=medium

  * Fix APN editing

 -- Petr Krasnoshchekov <petr.krasnoshchekov@wirenboard.com>  Thu, 29 Dec 2022 17:00:15 +0500

wb-nm-helper (1.12.0) stable; urgency=medium

  * Add arguments to wb-nm-helper
  * Increase default Wi-Fi scan timeout
  * Add nm_helper tests

 -- Nikolay Korotkiy <nikolay.korotkiy@wirenboard.com>  Mon, 26 Dec 2022 10:27:43 +0400

wb-nm-helper (1.11.2) stable; urgency=medium

  * Don't force SIM slot change if it's already set to proper value

 -- Aleksandr Kazadaev <aleksandr.kazadaev@wirenboard.com>  Fri, 23 Dec 2022 13:18:42 +0300

wb-nm-helper (1.11.1) stable; urgency=medium

  * Add route metric editing to IPv4 DHCP and shared connections

 -- Petr Krasnoshchekov <petr.krasnoshchekov@wirenboard.com>  Thu, 22 Dec 2022 11:55:42 +0500

wb-nm-helper (1.11.0) stable; urgency=medium

  * Hide connections configured with user.data.read-only=true on UI

 -- Nikolay Korotkiy <nikolay.korotkiy@wirenboard.com>  Mon, 19 Dec 2022 21:14:00 +0400

wb-nm-helper (1.10.5) stable; urgency=medium

  * Fix parsing of /etc/network/interfaces without new line at the end of a file

 -- Petr Krasnoshchekov <petr.krasnoshchekov@wirenboard.com>  Mon, 19 Dec 2022 17:51:10 +0500

wb-nm-helper (1.10.4) stable; urgency=medium

  * Disable WPS for Wi-Fi access points.
    It can cause connection errors with MacOS and Linux

 -- Petr Krasnoshchekov <petr.krasnoshchekov@wirenboard.com>  Wed, 14 Dec 2022 11:24:15 +0500

wb-nm-helper (1.10.3) stable; urgency=medium

  * Fix Wi-Fi access point's subnet address editing

 -- Petr Krasnoshchekov <petr.krasnoshchekov@wirenboard.com>  Tue, 06 Dec 2022 18:31:32 +0500

wb-nm-helper (1.10.2) stable; urgency=medium

  * Fix Wi-Fi access point security parameters editing

 -- Petr Krasnoshchekov <petr.krasnoshchekov@wirenboard.com>  Tue, 06 Dec 2022 12:42:58 +0500

wb-nm-helper (1.10.1) stable; urgency=medium

  * Fix editing wlans defined in /etc/network/interfaces
  * Remove duplicate items in available Wi-Fi networks list

 -- Petr Krasnoshchekov <petr.krasnoshchekov@wirenboard.com>  Thu, 24 Nov 2022 09:14:30 +0500

wb-nm-helper (1.10.0) stable; urgency=medium

  * Scan Wi-Fi networks using iwlist

 -- Petr Krasnoshchekov <petr.krasnoshchekov@wirenboard.com>  Tue, 22 Nov 2022 14:35:39 +0500

wb-nm-helper (1.0.9) stable; urgency=medium

  * Update description for connections configured in /etc/network/interfaces

 -- Petr Krasnoshchekov <petr.krasnoshchekov@wirenboard.ru>  Mon, 14 Nov 2022 12:19:59 +0500

wb-nm-helper (1.0.8) stable; urgency=medium

  * Rename device to interface in config editor

 -- Petr Krasnoshchekov <petr.krasnoshchekov@wirenboard.ru>  Mon, 14 Nov 2022 12:09:10 +0500

wb-nm-helper (1.0.7) stable; urgency=medium

  * Remove adhoc and mesh Wi-Fi modes

 -- Petr Krasnoshchekov <petr.krasnoshchekov@wirenboard.ru>  Mon, 14 Nov 2022 11:59:03 +0500

wb-nm-helper (1.0.6) stable; urgency=medium

  * Do not show default configured loopback

 -- Petr Krasnoshchekov <petr.krasnoshchekov@wirenboard.ru>  Mon, 14 Nov 2022 10:43:05 +0500

wb-nm-helper (1.0.5) stable; urgency=medium

  * Fix displaying of Wi-Fi AP password

 -- Petr Krasnoshchekov <petr.krasnoshchekov@wirenboard.ru>  Fri, 11 Nov 2022 15:06:01 +0500

wb-nm-helper (1.0.4) stable; urgency=medium

  * Stop hostapd and dnsmasq after removing wlan0 from /etc/network/interfaces

 -- Petr Krasnoshchekov <petr.krasnoshchekov@wirenboard.ru>  Fri, 11 Nov 2022 11:39:55 +0500

wb-nm-helper (1.0.3) stable; urgency=medium

  * Fix selection of connections in connection switching config editor

 -- Petr Krasnoshchekov <petr.krasnoshchekov@wirenboard.ru>  Thu, 10 Nov 2022 09:18:57 +0500

wb-nm-helper (1.0.2) stable; urgency=medium

  * Fix connection creation error

 -- Petr Krasnoshchekov <petr.krasnoshchekov@wirenboard.ru>  Wed, 09 Nov 2022 20:52:29 +0500

wb-nm-helper (1.0.1) stable; urgency=medium

  * Hide old web-configurator for /etc/network/interfaces 
  * Fix displaying of Wi-Fi and CAN connections defined in /etc/network/interfaces
  * Fix parsing of /etc/network/interfaces with only comments
  * Disable hostapd and dnsmasq when creating Wi-Fi AP managed by NetworkManager
  * Add Readme.md

 -- Petr Krasnoshchekov <petr.krasnoshchekov@wirenboard.ru>  Tue, 08 Nov 2022 16:58:23 +0500

wb-nm-helper (1.0.0) stable; urgency=medium

  * Initial release

 -- Petr Krasnoshchekov <petr.krasnoshchekov@wirenboard.ru>  Thu, 23 Jun 2022 13:03:02 +0500<|MERGE_RESOLUTION|>--- conflicted
+++ resolved
@@ -1,10 +1,9 @@
-<<<<<<< HEAD
 wb-nm-helper (1.19.0) stable; urgency=medium
 
   * New tier-oriented switching conception
 
  -- Aleksandr Kazadaev <aleksandr.kazadaev@wirenboard.com>  Mon, 23 Jan 2023 18:00:00 +0600
-=======
+
 wb-nm-helper (1.18.2) stable; urgency=medium
 
   * Fix connectivity check for gsm devices
@@ -16,7 +15,6 @@
   * Fix update device data when changed
 
  -- Ekaterina Volkova <ekaterina.volkova@wirenboard.ru>  Wed, 25 Jan 2023 13:08:25 +0300
->>>>>>> 27efef86
 
 wb-nm-helper (1.18.0) stable; urgency=medium
 

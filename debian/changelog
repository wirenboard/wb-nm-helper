<<<<<<< HEAD
wb-nm-helper (1.17.0) stable; urgency=medium

  * Add 'DNS servers'/'DNS search domains' options

 -- Nikolay Korotkiy <nikolay.korotkiy@wirenboard.com>  Thu, 12 Jan 2023 13:54:00 +0400
=======
wb-nm-helper (1.16.2) stable; urgency=medium

  * Fix Internet connection sharing settings

 -- Petr Krasnoshchekov <petr.krasnoshchekov@wirenboard.com>  Thu, 12 Jan 2023 17:51:08 +0500
>>>>>>> 08ea21f7

wb-nm-helper (1.16.1) stable; urgency=medium

  * Add validation for CAN bitrate in homeui

 -- Petr Krasnoshchekov <petr.krasnoshchekov@wirenboard.com>  Thu, 12 Jan 2023 14:53:19 +0500

wb-nm-helper (1.16.0) stable; urgency=medium

  * Add disabling NAT for Wi-Fi access points

 -- Petr Krasnoshchekov <petr.krasnoshchekov@wirenboard.com>  Wed, 11 Jan 2023 19:01:27 +0500

wb-nm-helper (1.15.0) stable; urgency=medium

  * Add adjustable minimum interval between SIM slot changes

 -- Aleksandr Kazadaev <aleksandr.kazadaev@wirenboard.com>  Wed, 11 Jan 2023 18:33:42 +0600

wb-nm-helper (1.14.0) stable; urgency=medium

  * notify about interfaces configured by ifupdown in motd
  * highlight ifupdown interfaces in web editor

 -- Nikita Maslov <nikita.maslov@wirenboard.ru>  Wed, 11 Jan 2023 14:28:53 +0600
>>>>>>> main

wb-nm-helper (1.13.0) stable; urgency=medium

  * Remove MAC address properties

 -- Nikolay Korotkiy <nikolay.korotkiy@wirenboard.com>  Mon, 09 Jan 2023 15:20:00 +0400

wb-nm-helper (1.12.2) stable; urgency=medium

  * ifdown removed interfaces
  * Don't restart NetworkManager.service and networking.service if not required

 -- Nikolay Korotkiy <nikolay.korotkiy@wirenboard.com>  Wed, 28 Dec 2022 14:30:43 +0400

wb-nm-helper (1.12.1) stable; urgency=medium

  * Fix APN editing

 -- Petr Krasnoshchekov <petr.krasnoshchekov@wirenboard.com>  Thu, 29 Dec 2022 17:00:15 +0500

wb-nm-helper (1.12.0) stable; urgency=medium

  * Add arguments to wb-nm-helper
  * Increase default Wi-Fi scan timeout
  * Add nm_helper tests

 -- Nikolay Korotkiy <nikolay.korotkiy@wirenboard.com>  Mon, 26 Dec 2022 10:27:43 +0400

wb-nm-helper (1.11.2) stable; urgency=medium

  * Don't force SIM slot change if it's already set to proper value

 -- Aleksandr Kazadaev <aleksandr.kazadaev@wirenboard.com>  Fri, 23 Dec 2022 13:18:42 +0300

wb-nm-helper (1.11.1) stable; urgency=medium

  * Add route metric editing to IPv4 DHCP and shared connections

 -- Petr Krasnoshchekov <petr.krasnoshchekov@wirenboard.com>  Thu, 22 Dec 2022 11:55:42 +0500

wb-nm-helper (1.11.0) stable; urgency=medium

  * Hide connections configured with user.data.read-only=true on UI

 -- Nikolay Korotkiy <nikolay.korotkiy@wirenboard.com>  Mon, 19 Dec 2022 21:14:00 +0400

wb-nm-helper (1.10.5) stable; urgency=medium

  * Fix parsing of /etc/network/interfaces without new line at the end of a file

 -- Petr Krasnoshchekov <petr.krasnoshchekov@wirenboard.com>  Mon, 19 Dec 2022 17:51:10 +0500

wb-nm-helper (1.10.4) stable; urgency=medium

  * Disable WPS for Wi-Fi access points.
    It can cause connection errors with MacOS and Linux

 -- Petr Krasnoshchekov <petr.krasnoshchekov@wirenboard.com>  Wed, 14 Dec 2022 11:24:15 +0500

wb-nm-helper (1.10.3) stable; urgency=medium

  * Fix Wi-Fi access point's subnet address editing

 -- Petr Krasnoshchekov <petr.krasnoshchekov@wirenboard.com>  Tue, 06 Dec 2022 18:31:32 +0500

wb-nm-helper (1.10.2) stable; urgency=medium

  * Fix Wi-Fi access point security parameters editing

 -- Petr Krasnoshchekov <petr.krasnoshchekov@wirenboard.com>  Tue, 06 Dec 2022 12:42:58 +0500

wb-nm-helper (1.10.1) stable; urgency=medium

  * Fix editing wlans defined in /etc/network/interfaces
  * Remove duplicate items in available Wi-Fi networks list

 -- Petr Krasnoshchekov <petr.krasnoshchekov@wirenboard.com>  Thu, 24 Nov 2022 09:14:30 +0500

wb-nm-helper (1.10.0) stable; urgency=medium

  * Scan Wi-Fi networks using iwlist

 -- Petr Krasnoshchekov <petr.krasnoshchekov@wirenboard.com>  Tue, 22 Nov 2022 14:35:39 +0500

wb-nm-helper (1.0.9) stable; urgency=medium

  * Update description for connections configured in /etc/network/interfaces

 -- Petr Krasnoshchekov <petr.krasnoshchekov@wirenboard.ru>  Mon, 14 Nov 2022 12:19:59 +0500

wb-nm-helper (1.0.8) stable; urgency=medium

  * Rename device to interface in config editor

 -- Petr Krasnoshchekov <petr.krasnoshchekov@wirenboard.ru>  Mon, 14 Nov 2022 12:09:10 +0500

wb-nm-helper (1.0.7) stable; urgency=medium

  * Remove adhoc and mesh Wi-Fi modes

 -- Petr Krasnoshchekov <petr.krasnoshchekov@wirenboard.ru>  Mon, 14 Nov 2022 11:59:03 +0500

wb-nm-helper (1.0.6) stable; urgency=medium

  * Do not show default configured loopback

 -- Petr Krasnoshchekov <petr.krasnoshchekov@wirenboard.ru>  Mon, 14 Nov 2022 10:43:05 +0500

wb-nm-helper (1.0.5) stable; urgency=medium

  * Fix displaying of Wi-Fi AP password

 -- Petr Krasnoshchekov <petr.krasnoshchekov@wirenboard.ru>  Fri, 11 Nov 2022 15:06:01 +0500

wb-nm-helper (1.0.4) stable; urgency=medium

  * Stop hostapd and dnsmasq after removing wlan0 from /etc/network/interfaces

 -- Petr Krasnoshchekov <petr.krasnoshchekov@wirenboard.ru>  Fri, 11 Nov 2022 11:39:55 +0500

wb-nm-helper (1.0.3) stable; urgency=medium

  * Fix selection of connections in connection switching config editor

 -- Petr Krasnoshchekov <petr.krasnoshchekov@wirenboard.ru>  Thu, 10 Nov 2022 09:18:57 +0500

wb-nm-helper (1.0.2) stable; urgency=medium

  * Fix connection creation error

 -- Petr Krasnoshchekov <petr.krasnoshchekov@wirenboard.ru>  Wed, 09 Nov 2022 20:52:29 +0500

wb-nm-helper (1.0.1) stable; urgency=medium

  * Hide old web-configurator for /etc/network/interfaces 
  * Fix displaying of Wi-Fi and CAN connections defined in /etc/network/interfaces
  * Fix parsing of /etc/network/interfaces with only comments
  * Disable hostapd and dnsmasq when creating Wi-Fi AP managed by NetworkManager
  * Add Readme.md

 -- Petr Krasnoshchekov <petr.krasnoshchekov@wirenboard.ru>  Tue, 08 Nov 2022 16:58:23 +0500

wb-nm-helper (1.0.0) stable; urgency=medium

  * Initial release

 -- Petr Krasnoshchekov <petr.krasnoshchekov@wirenboard.ru>  Thu, 23 Jun 2022 13:03:02 +0500<|MERGE_RESOLUTION|>--- conflicted
+++ resolved
@@ -1,16 +1,14 @@
-<<<<<<< HEAD
 wb-nm-helper (1.17.0) stable; urgency=medium
 
   * Add 'DNS servers'/'DNS search domains' options
 
- -- Nikolay Korotkiy <nikolay.korotkiy@wirenboard.com>  Thu, 12 Jan 2023 13:54:00 +0400
-=======
+ -- Nikolay Korotkiy <nikolay.korotkiy@wirenboard.com>  Thu, 12 Jan 2023 17:35:00 +0400
+
 wb-nm-helper (1.16.2) stable; urgency=medium
 
   * Fix Internet connection sharing settings
 
  -- Petr Krasnoshchekov <petr.krasnoshchekov@wirenboard.com>  Thu, 12 Jan 2023 17:51:08 +0500
->>>>>>> 08ea21f7
 
 wb-nm-helper (1.16.1) stable; urgency=medium
 
@@ -36,7 +34,6 @@
   * highlight ifupdown interfaces in web editor
 
  -- Nikita Maslov <nikita.maslov@wirenboard.ru>  Wed, 11 Jan 2023 14:28:53 +0600
->>>>>>> main
 
 wb-nm-helper (1.13.0) stable; urgency=medium
 

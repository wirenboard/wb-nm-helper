--- conflicted
+++ resolved
@@ -1,16 +1,14 @@
-<<<<<<< HEAD
-wb-nm-helper (1.10.6) stable; urgency=medium
+wb-nm-helper (1.11.1) stable; urgency=medium
 
   * Increase Wi-Fi scan timeout
 
- -- Petr Krasnoshchekov <petr.krasnoshchekov@wirenboard.com>  Tue, 20 Dec 2022 10:27:43 +0500
-=======
+ -- Petr Krasnoshchekov <petr.krasnoshchekov@wirenboard.com>  Wed, 21 Dec 2022 08:53:50 +0500
+
 wb-nm-helper (1.11.0) stable; urgency=medium
 
   * Hide connections configured with user.data.read-only=true on UI
 
  -- Nikolay Korotkiy <nikolay.korotkiy@wirenboard.com>  Mon, 19 Dec 2022 21:14:00 +0400
->>>>>>> 975f96f5
 
 wb-nm-helper (1.10.5) stable; urgency=medium
 
